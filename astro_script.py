--- conflicted
+++ resolved
@@ -704,8 +704,6 @@
         print(f" with imprecise aspects set to {imprecise_aspects}", end="")
     print(":\n" + "=" * 49)
 
-    aspect_counts = {aspect: {'count': 0, 'planets':[]} for aspect in ASPECT_TYPES.keys()}
-
     for planets, aspect_details in aspects.items():
         if degree_in_minutes:
             angle_with_degree = f"{aspect_details['angle_diff_in_minutes']}"
@@ -718,9 +716,8 @@
             row = [planets[0], aspect_details['aspect_name'], planets[1], angle_with_degree]
 
         if imprecise_aspects == "warning" and ((planets[0] in OFF_BY.keys() or planets[1] in OFF_BY.keys())):
-<<<<<<< HEAD
             # print(" (uncertain)", end='')
-            row.apped(" (uncertain)")
+            row.append(" (uncertain)")
         # print()
         planetary_aspects_table_data.append(row)
 
@@ -730,13 +727,6 @@
         print(table)
 
 
-=======
-            print(" (uncertain)", end='')
-        
-        aspect = ASPECT_TYPES[{aspect_details['aspect_name']}]
-        aspect_counts['aspect_name']['count'] += 1
-        print()
->>>>>>> db48f2f3
     print("\n")
 
     print("\nModality Counts\n-------------------")
