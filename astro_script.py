import swisseph as swe
from datetime import datetime, timedelta
import pytz
import json
import os
import sys
import argparse
from math import cos, radians
from geopy.geocoders import Nominatim
from tabulate import tabulate
import save_event
from version import __version__
import csv
from colorama import init, Fore, Style
from kerykeion import AstrologicalSubject, KerykeionChartSVG

swe.set_ephe_path('./ephe/')
saved_locations_file = 'saved_locations.json'  # File to save locations to
saved_events_file = 'saved_events.json'

############### Constants ###############
ASPECT_TYPES = {'Conjunction': 0, 'Opposition': 180, 'Trine': 120, 'Square': 90, 'Sextile': 60,}
MINOR_ASPECT_TYPES = {
    'Quincunx': 150, 'Semi-Sextile': 30, 'Semi-Square': 45, 'Quintile': 72, 'Bi-Quintile': 144,
    'Sesqui-Square': 135, 'Septile': 51.4285714, 'Novile': 40, 'Decile': 36,
}
MAJOR_ASPECTS = {
    'Conjunction': {'Degrees': 0, 'Score': 40, 'Comment': 'Impactful, varies by planets involved.'},
    'Opposition': {'Degrees': 180, 'Score': 10, 'Comment': 'Polarities needing integration.'},
    'Square': {'Degrees': 90, 'Score': 15, 'Comment': 'Tension and obstacles.'},
    'Trine': {'Degrees': 120, 'Score': 90, 'Comment': 'Promotes ease and talents.'},
    'Sextile': {'Degrees': 60, 'Score': 80, 'Comment': 'Opportunities and support.'},
}

MINOR_ASPECTS = {
    'Semi-Square': {'Degrees': 45, 'Score': 25, 'Comment': 'Friction and minor challenges.'},
    'Sesqui-Square': {'Degrees': 135, 'Score': 20, 'Comment': 'Less intense square, irritation.'},
    'Semi-Sextile': {'Degrees': 30, 'Score': 70, 'Comment': 'Slightly beneficial, subtle.'},
    'Quincunx': {'Degrees': 150, 'Score': 30, 'Comment': 'Adjustment and misunderstandings.'},
    'Quintile': {'Degrees': 72, 'Score': 75, 'Comment': 'Creativity and talent.'},
    'Bi-Quintile': {'Degrees': 144, 'Score': 75, 'Comment': 'Creative expression, like quintile.'},
    'Septile': {'Degrees': 51.4285714, 'Score': 60, 'Comment': 'Spiritual insights, less tangible.'},
    'Novile': {'Degrees': 40, 'Score': 65, 'Comment': 'Spiritual insights, harmonious.'},
    'Decile': {'Degrees': 36, 'Score': 50, 'Comment': 'Growth opportunities, mild challenges.'},
}

ALL_ASPECTS = {**MAJOR_ASPECTS.copy(), **MINOR_ASPECTS}

# Dictionaries for hard and soft aspects based on the scores
HARD_ASPECTS = {name: info for name, info in ALL_ASPECTS.items() if info['Score'] < 50}
SOFT_ASPECTS = {name: info for name, info in ALL_ASPECTS.items() if info['Score'] >= 50}

# Movement per day for each planet in degrees
OFF_BY = { "Sun": 1, "Moon": 13.2, "Mercury": 1.2, "Venus": 1.2, "Mars": 0.5, "Jupiter": 0.2, "Saturn": 0.1,
          "Uranus": 0.04, "Neptune": 0.03, "Pluto": 0.01, "Chiron": 0.02, "North Node": 0.05,  "South Node": 0.05, "True Node": 0.05,
          "Ascendant": 360, "Midheaven": 360}

ALWAYS_EXCLUDE_IF_NO_TIME = ['Ascendant', 'Midheaven']  # Aspects that are always excluded if no time of day is specified
FILENAME = 'saved_events.json' 
HOUSE_SYSTEMS = {
    'Placidus': 'P',
    'Koch': 'K',
    'Porphyrius': 'O',
    'Regiomontanus': 'R',
    'Campanus': 'C',
    'Equal (Ascendant cusp 1)': 'A',
    'Equal (Aries cusp 1)': 'E',
    'Vehlow equal': 'V',
    'Axial rotation system/Meridian system/Zariel system': 'X',
    'Horizon/Azimuthal system': 'H',
    'Polich/Page/Topocentric': 'T',
    'Alcabitius': 'B',
    'Gauquelin sectors': 'G',
    'Sripati': 'S',
    'Morinus': 'M'
}

PLANETS = {
    'Sun': swe.SUN, 'Moon': swe.MOON, 'Mercury': swe.MERCURY, 'Venus': swe.VENUS,
    'Mars': swe.MARS, 'Jupiter': swe.JUPITER, 'Saturn': swe.SATURN,
    'Uranus': swe.URANUS, 'Neptune': swe.NEPTUNE, 'Pluto': swe.PLUTO,
    'Chiron': swe.CHIRON, 'North Node': swe.TRUE_NODE, 
}

ZODIAC_ELEMENTS = {
    'Aries': 'Fire', 'Taurus': 'Earth', 'Gemini': 'Air', 'Cancer': 'Water',
    'Leo': 'Fire', 'Virgo': 'Earth', 'Libra': 'Air', 'Scorpio': 'Water',
    'Sagittarius': 'Fire', 'Capricorn': 'Earth', 'Aquarius': 'Air', 'Pisces': 'Water'
}

ZODIAC_MODALITIES = {
    'Cardinal': ['Aries', 'Cancer', 'Libra', 'Capricorn'],
    'Fixed': ['Taurus', 'Leo', 'Scorpio', 'Aquarius'],
    'Mutable': ['Gemini', 'Virgo', 'Sagittarius', 'Pisces'],
}

ZODIAC_SIGN_TO_MODALITY = {
    'Aries': 'Cardinal', 'Taurus': 'Fixed', 'Gemini': 'Mutable',
    'Cancer': 'Cardinal', 'Leo': 'Fixed', 'Virgo': 'Mutable',
    'Libra': 'Cardinal', 'Scorpio': 'Fixed', 'Sagittarius': 'Mutable',
    'Capricorn': 'Cardinal', 'Aquarius': 'Fixed', 'Pisces': 'Mutable',
}

# Dictionary definitions for planet dignity
exaltation = {
    'Sun': 'Aries', 'Moon': 'Taurus', 'Mercury': 'Virgo', 'Venus': 'Pisces',
    'Mars': 'Capricorn', 'Jupiter': 'Cancer', 'Saturn': 'Libra'
}
detriment = {
    'Sun': 'Libra', 'Moon': 'Scorpio', 'Mercury': 'Pisces', 'Venus': 'Virgo',
    'Mars': 'Cancer', 'Jupiter': 'Capricorn', 'Saturn': 'Aries'
}
fall = {
    'Sun': 'Libra', 'Moon': 'Scorpio', 'Mercury': 'Pisces', 'Venus': 'Virgo',
    'Mars': 'Cancer', 'Jupiter': 'Capricorn', 'Saturn': 'Aries'
}

# Global formatting variables set in main depending on output type
bold = "\033[1m"
nobold = "\033[0m"
br = "\n"
p = "\n"
h1 = ""
h2 = ""
h3 = ""
h4 = ""
h1_ = ""
h2_ = ""
h3_ = ""
h4_ = ""

############### Functions ###############

# Assesses the score in terms of ease (100) or difficulty (0) of aspects based on magnitude of stars
def calculate_aspect_score(aspect, magnitude):
    if aspect in MAJOR_ASPECTS:
        base_score = MAJOR_ASPECTS[aspect]['Score']
    elif aspect in MINOR_ASPECTS:
        base_score = MINOR_ASPECTS[aspect]['Score']
    else:
        return None  # Aspect not found

    # Adjust score based on magnitude
    adjustment_factor = 1 + (10 - float(magnitude)) / 10
    adjusted_score = base_score * adjustment_factor

    # Normalize to 0-100 scale
    final_score = min(max(0, adjusted_score), 100)

    return final_score

def get_davison_data(names):
    if not os.path.exists(saved_events_file):
        print(f"No file named {saved_events_file} found.")
        return False
    try:
        with open(saved_events_file, 'r') as file:
            data_dict = json.load(file)
    except json.JSONDecodeError:
        print(f"Error reading JSON data from {saved_events_file}.")
        return False

    datetimes = []
    longitudes = []
    latitudes = []
    
    # Collect the data for each name in the list
    names = names.split(',')    
    for name in names:
        name = name.strip()
        if name in data_dict:
            datetime_str = data_dict[name]['datetime']
            timezone_str = data_dict[name]['timezone']
            timezone = pytz.timezone(timezone_str)
            dt = datetime.strptime(datetime_str, '%Y-%m-%dT%H:%M')
            dt_with_tz = timezone.localize(dt)
            datetimes.append(dt_with_tz)
            longitudes.append(data_dict[name]['longitude'])
            latitudes.append(data_dict[name]['latitude'])
    
    # Calculate the average datetime
    if datetimes:
        # Convert all datetimes to UTC for averaging
        total_seconds = sum((dt.astimezone(pytz.utc) - datetime(1970, 1, 1, tzinfo=pytz.utc)).total_seconds() for dt in datetimes)
        avg_seconds = total_seconds / len(datetimes)
        avg_datetime_utc = datetime(1970, 1, 1, tzinfo=pytz.utc) + timedelta(seconds=avg_seconds)
        # avg_datetime_str = avg_datetime_utc.strftime('%Y-%m-%d %H:%M:%S %Z')
    else:
        avg_datetime_str = 'No datetimes to average'
    
    # Calculate the average longitude and latitude
    if longitudes:
        avg_longitude = sum(longitudes) / len(longitudes)
    else:
        avg_longitude = 'No longitudes to average'
    
    if latitudes:
        avg_latitude = sum(latitudes) / len(latitudes)
    else:
        avg_latitude = 'No latitudes to average'
    
    return avg_datetime_utc, avg_longitude, avg_latitude

def assess_planet_strength(planet_signs):
    strength_status = {}
    for planet, sign in planet_signs.items():
        if planet in exaltation and sign == exaltation[planet]:
            strength_status[planet] = 'Exalted (Strong)'
        elif planet in detriment and sign == detriment[planet]:
            strength_status[planet] = 'In Detriment (Weak)'
        elif planet in fall and sign == fall[planet]:
            strength_status[planet] = 'In Fall (Very Weak)'
        else:
            strength_status[planet] = ''
    
    return strength_status

# Function to check elevation based on house
def is_planet_elevated(planet_positions):
    elevated_status = {}
    for planet, house in planet_positions.items():
        if planet not in ['Ascendant', 'Midheaven']:
            if house == 10:
                elevated_status[planet] = 'Angular, Elevated'
            elif house in [1, 4, 7]:
                elevated_status[planet] = 'Angular'
            else:
                elevated_status[planet] = ''
        else:
            elevated_status[planet] = ''
    return elevated_status

def convert_to_utc(local_datetime, local_timezone):
    """
    Convert a naive datetime object to UTC using a specified timezone.

    Parameters:
    - local_datetime (datetime): A naive datetime object representing local time.
    - local_timezone (pytz.timezone): A timezone object representing the local timezone.

    Returns:
    - datetime: A datetime object converted to UTC.
    """
    # Ensure local_datetime is naive before localization
    if local_datetime.tzinfo is not None:
        raise ValueError("local_datetime should be naive (no timezone info).")

    # Localize the naive datetime object to the specified timezone
    local_datetime = local_timezone.localize(local_datetime)
    
    # Convert the timezone-aware datetime object to UTC
    utc_datetime = local_datetime.astimezone(pytz.utc)
    
    return utc_datetime

def get_coordinates(location_name:str):
    """
    Returns the geographic coordinates (latitude, longitude) of a specified location name.

    Loads the coordinates from a JSON file if the location has been previously saved, othwerwise
    utilizes the Nominatim geocoder from the geopy library to convert a location name (such as a street address,
    city, or country) into geographic coordinates. The function is initialized with a user_agent named
    "AstroScript" for the Nominatim API, which has a limit of 1 request/second. 
    Saves the coordinates to a JSON file, so that internet access and API calls are minimized.

    Parameters:
    - location_name (str): The name of the location for which to obtain geographic coordinates.

    Returns:
    - tuple: A tuple containing the latitude and longitude of the specified location.

    Note:
    - The accuracy of the coordinates returned depends on the specificity of the location name provided.
    - Ensure compliance with Nominatim's usage policy when using this function.
    """
    
    location_details = load_location('locations.json', location_name)
    if location_details:
        return location_details.latutude, location_details.longitude 
    else:
        # Initialize Nominatim API
        try:
            geolocator = Nominatim(user_agent="AstroScript")
        except Exception as e:
            print(f"Error initializing geolocator: {e}")
            return None, None

        # Get location
        try:
            location = geolocator.geocode(location_name)
        except Exception as e:
            print(f"Error getting location, check internet connection: {e}")
            return None, None
        save_location(saved_locations_file, location_name, location.latitude, location.longitude)

        return location.latitude, location.longitude

def save_location(filename, location_name, latitude, longitude):
    """
    Save a location with its latitude and longitude to a JSON file.
    
    Parameters:
    - filename (str): The name of the file where the data will be saved.
    - location_name (str): The name of the location.
    - latitude (float): The latitude of the location.
    - longitude (float): The longitude of the location.
    """
    # Check if the file exists and read its content if it does
    if os.path.exists(filename):
        with open(filename, 'r') as file:
            try:
                data = json.load(file)
            except json.JSONDecodeError:
                # If the file is empty or corrupted, start with an empty dictionary
                data = {}
    else:
        data = {}

    # Add or update the location in the data
    data[location_name] = {
        'latitude': latitude,
        'longitude': longitude
    }

    # Write the updated data back to the file
    with open(filename, 'w') as file:
        json.dump(data, file, indent=4)

def load_location(filename, location_name):
    """
    Load and return the details of a specified location from a JSON file.
    
    Parameters:
    - filename (str): The name of the JSON file to read from.
    - location_name (str): The name of the location to retrieve details for.
    
    Returns:
    - dict or None: The dictionary containing the latitude and longitude of the location if found, 
                     None otherwise.
    """
    try:
        with open(filename, 'r') as file:
            data = json.load(file)
            
        # Check if the location exists in the data and return its details
        if location_name in data:
            return data[location_name]
        else:
            return None
    except (FileNotFoundError, json.JSONDecodeError):
        # If the file doesn't exist or there's an error reading it, return None
        return None

def calculate_house_positions(date, latitude, longitude, planets_positions, notime=False, h_sys='P'):
    """
    Calculate the house positions for a given datetime, latitude, and longitude, considering the positions of planets.

    Parameters:
    - date (datetime): The date and time for the calculation. Must include a time component; calculations at midnight may be less accurate.
    - latitude (float): The latitude of the location.
    - longitude (float): The longitude of the location.
    - planets_positions (dict): A dictionary containing planets and their ecliptic longitudes.
    - notime (bool): A flag indicating if the time of day is not specified. If True, houses can not be calculated accurately.

    Returns:
    - tuple: 
        - house_positions (dict): A dictionary mapping each planet, including the Ascendant ('Ascendant') and Midheaven ('Midheaven'), to their house numbers.
        - house_cusps (list): The zodiac positions of the beginnings of each house.

    Raises:
    - ValueError: If the time component of the date is exactly midnight, which may result in less accurate calculations.
    """
    # Validate input date has a time component (convention to use 00:00:00 for unknown time )
    if date.hour == 0 and date.minute == 0:
        print("Warning: Time is not set. Calculations may be less accurate.")

    jd = swe.julday(date.year, date.month, date.day, date.hour + date.minute / 60.0)
    houses, ascmc = swe.houses(jd, latitude, longitude, h_sys.encode('utf-8'))

    ascendant_long = ascmc[0]  # Ascendant is the first item in ascmc list
    midheaven_long = ascmc[1]  # Midheaven is the second item in ascmc list
   
    # Initialize dictionary with Ascendant and Midheaven
    house_positions = {
        'Ascendant': {'longitude': ascendant_long, 'house': 1},
        'Midheaven': {'longitude': midheaven_long, 'house': 10}  # Midheaven is traditionally associated with the 10th house
    }

    # Assign planets to houses
    for planet, planet_info in planets_positions.items():
        planet_longitude = planet_info['longitude'] % 360
        house_num = 1  # Begin as house 1 in case nothing else matches
        # Check for each house from 1 to 11 (12 handled separately)
        for i, cusp in enumerate(houses):
            next_cusp = houses[(i + 1) % 12]
            
            # If at last house and next cusp is less than the current because of wrap-around
            if next_cusp < cusp:
                next_cusp += 360

            if cusp <= planet_longitude < next_cusp:
                house_num = i + 1
                break
            elif i == 11 and (planet_longitude >= cusp or planet_longitude < houses[0]):
                house_num = 12  # Assign to house 12 if nothing else matches
                break

        house_positions[planet] = {'longitude': planet_longitude, 'house': house_num}

    return house_positions, houses[:13]  # Return house positions and cusps (including Ascendant)

def longitude_to_zodiac(longitude):
    """
    Convert ecliptic longitude to its corresponding zodiac sign and precise degree.

    This function calculates the zodiac sign and the exact position (degrees, minutes, and seconds)
    of a given ecliptic longitude.

    Parameters:
    - longitude (float): The ecliptic longitude to convert, in degrees.

    Returns:
    - str: A string representing the zodiac sign and degree, formatted as 'Sign Degree°Minutes'Seconds"'. 
           For example, "Aries 15°30'45''" represents 15 degrees, 30 minutes, and 45 seconds into Aries.
    """
    zodiac_signs = ['Aries', 'Taurus', 'Gemini', 'Cancer', 'Leo', 'Virgo', 
                    'Libra', 'Scorpio', 'Sagittarius', 'Capricorn', 'Aquarius', 'Pisces']
    sign_index = int(longitude // 30)
    degree = int(longitude % 30)
    minutes = int((longitude % 1) * 60)
    seconds = int((((longitude % 1) * 60) % 1) * 60)
    
    return f"{zodiac_signs[sign_index]} {degree}°{minutes}'{seconds}''"

def is_planet_retrograde(planet, jd):
    """
    Determine if a planet is retrograde on a given Julian Day (JD).

    Retrograde motion is when a planet appears to move backward in the sky from the perspective of Earth.
    This function checks the planet's motion by comparing its positions slightly before and after the given JD.
    A planet is considered retrograde if its ecliptic longitude decreases over time.

    Parameters:
    - planet (int): The planet's identifier for swisseph.
    - jd (float): Julian Day to check for retrograde motion.

    Returns:
    - bool: True if the planet is retrograde, False otherwise.
    """
    # Calculate the planet's position slightly before and after the given Julian Day
    pos_before = swe.calc_ut(jd - (10 / 1440), planet)[0]
    pos_after = swe.calc_ut(jd + (10 / 1440), planet)[0]
    
    # A planet is considered retrograde if its position (in longitude) decreases over time
    return pos_after[0] < pos_before[0]

def get_fixed_star_position(star_name, jd):
    """
    Retrieve the ecliptic longitude of a fixed star on a given Julian Day.

    Fixed stars' positions are relatively constant, but due to precession, their
    longitudes change very slowly over time. This function uses the Swiss Ephemeris
    to calculate the current position of a star given its name.

    Parameters:
    - star_name (str): The name of the fixed star.
    - jd (float): Julian Day for which to calculate the star's position.

    Returns:
    - float: The ecliptic longitude of the fixed star, or None if the star is not found.

    Raises:
    - ValueError: If the star name is not recognized by the Swiss Ephemeris.
    """
    try:
        star_info = swe.fixstar(star_name, jd)
        return star_info[0][0]  # Returning the longitude part of the position
    except:
        raise ValueError(f"Fixed star '{star_name}' not recognized.")

def check_aspect(planet_long, star_long, aspect_angle, orb):
    """
    Check if an aspect exists between two points based on their longitudes and calculate the difference
    from the exact aspect angle. This function helps in determining not only if an astrological aspect
    (e.g., conjunction, opposition) is present within a specified orb but also how much the actual angle
    is off from the desired aspect angle.

    Parameters:
    - planet_long (float): The ecliptic longitude of the planet.
    - star_long (float): The ecliptic longitude of the fixed star.
    - aspect_angle (float): The angle that defines the aspect (e.g., 90 degrees for a square).
    - orb (float): The maximum allowed deviation from the aspect_angle for the aspect to be considered valid.

    Returns:
    - tuple: A tuple containing a boolean and a float. The boolean indicates whether the aspect is within
             the allowed orb, and the float represents how much the actual angle is off from the aspect_angle.
    """
    angular_difference = abs(planet_long - star_long) % 360
    # Normalize the angle to <= 180 degrees for comparison
    if angular_difference > 180:
        angular_difference = 360 - angular_difference
    
    angle_off = abs(angular_difference - aspect_angle)
    return angle_off <= orb, angle_off

def calculate_aspects_to_fixed_stars(date, planet_positions, houses, orb=1.0, aspect_types=None, all_stars=False):
    """
    List aspects between planets and fixed stars, considering the house placement of each fixed star
    and the angle difference from the exact aspect angle. This function enriches astrological analysis
    by providing detailed insights into the relationships between planets and stars, including how closely
    each aspect aligns with its ideal angular relationship.

    Parameters:
    - date (datetime): The date and time for the calculation.
    - planet_positions (dict): A dictionary of planets and their positions.
    - houses (list): A list of house cusp positions.
    - orb (float): Orb value for aspect consideration. Default is 1.0 degree.
    - aspect_types (dict, optional): A dictionary of aspect names and their angular distances.
                                     Defaults to common aspects if None.
    - all_stars (bool): Whether to include all stars or a predefined list of astrologically significant stars.

    Returns:
    - list: A list of tuples, each representing an aspect between a planet and a fixed star. Each tuple includes
            the planet name, star name, aspect name, the angle difference from the aspect angle, and the house of the fixed star.
    """
    if aspect_types is None:
        aspect_types = {'Conjunction': 0, 'Opposition': 180, 'Trine': 120, 'Square': 90, 'Sextile': 60}

    fixed_stars = read_fixed_stars(all_stars)
    jd = swe.julday(date.year, date.month, date.day, date.hour)  # Assumes date includes time information
    aspects = []

    for star_name in fixed_stars.keys():
        try:
            star_long = get_fixed_star_position(star_name, jd) % 360
            # star_house = next((i + 1 for i, cusp in enumerate(houses) if star_long < cusp), 12)

            # Assign star to house
            house_num = 1  # Begin as house 1 in case nothing else matches
            # Check for each house from 1 to 11 (12 handled separately)
            for i, cusp in enumerate(houses):
                next_cusp = houses[(i + 1) % 12]
                
                # If at last house and next cusp is less than the current because of wrap-around
                if next_cusp < cusp:
                    next_cusp += 360

                if cusp <= star_long < next_cusp:
                    house_num = i + 1
                    break
                elif i == 11 and (star_long >= cusp or star_long < houses[0]):
                    house_num = 12  # Assign to house 12 if nothing else matches
                    break

            for planet, data in planet_positions.items():
                planet_long = data['longitude']
                for aspect_name, aspect_details in aspect_types.items():
                    aspect_angle, aspect_score, aspect_comment = aspect_details.values()
                    valid_aspect, angle_off = check_aspect(planet_long, star_long, aspect_angle, orb)
                    if valid_aspect:
                        aspects.append((planet, star_name, aspect_name, angle_off, house_num, aspect_score, aspect_comment))
        except ValueError as e:
            print(f"Error processing star {star_name}: {e}")

    return aspects

def read_fixed_stars(all_stars=False):
    """
    Read and return a dictionary of fixed star names and their magnitudes from a predefined CSV file. 
    This function can select between a comprehensive list of all fixed stars or a curated list of 
    those known for their astrological significance based on the input parameter.

    Parameters:
    - all_stars (bool): Determines which list of fixed stars to read:
                        if True, reads a comprehensive list;
                        if False, reads a list of astrologically significant stars.

    Returns:
    - dict: A dictionary where keys are fixed star names and values are their magnitudes.

    Raises:
    - FileNotFoundError: If the specified file cannot be found.
    - IOError: If there is an issue reading from the file.
    """
    filename = './ephe/fixed_stars_all.csv' if all_stars else './ephe/astrologically_known_fixed_stars.csv'
    
    try:
        with open(filename, mode='r', newline='') as file:
            reader = csv.DictReader(file)
            fixed_stars = {row['Name']: row['Magnitude'] for row in reader}
    except FileNotFoundError:
        raise FileNotFoundError(f"The file '{filename}' was not found.")
    except IOError as e:
        raise IOError(f"An error occurred while reading from '{filename}': {e}")
    
    return fixed_stars

def calculate_aspect_duration(planet_positions, planet1, planet2, degrees_to_travel):
    """
    Calculate the exact duration for which two planets are within a specified number of degrees of each other.
    
    Parameters:
    - planet_positions (dict): Dictionary with each celestial body as keys, containing their
      ecliptic longitude, zodiac sign, retrograde status, and speed.
    - planet1 (str): The first planet involved in the transit.
    - planet2 (str): The second planet involved in the transit.
    - degrees_to_travel (float): The number of degrees representing the orb of the aspect.
    
    Returns:
    - str: Duration of the aspect in days, hours, and minutes.
    """
    # Extract the speeds and consider retrograde status
    speed1 = abs(planet_positions[planet1]['speed'])
    speed2 = abs(planet_positions[planet2]['speed'])

    # Determine relative speed based on their retrograde status and absolute speed
    if planet_positions[planet1]['retrograde'] == planet_positions[planet2]['retrograde']:
        relative_speed = abs(speed1 - speed2)
    else:
        relative_speed = speed1 + speed2

    # Calculate the duration based on the relative speed
    days = degrees_to_travel / relative_speed

    # Return formatted duration
    return f"{int(days)} days, {int((days % 1) * 24)} hours, {int(((days % 1) * 24 % 1) * 60)} minutes"

# Example usage assuming planet_positions dictionary is populated accordingly
example_planet_positions = {
    'Mars': {'longitude': 120, 'zodiac_sign': 'Leo', 'retrograde': '', 'speed': 0.8},
    'Venus': {'longitude': 125, 'zodiac_sign': 'Leo', 'retrograde': '', 'speed': 1.1}
}

# Calculate duration of a transit with a 3-degree separation
# aspect_duration = calculate_aspect_duration(example_planet_positions, 'Mars', 'Venus', 3)
# print(aspect_duration)  # Outputs the calculated duration


def calculate_planet_positions(date, latitude, longitude, h_sys='P'):
    """
    Calculate the ecliptic longitudes, signs, and retrograde status of celestial bodies
    at a given datetime, for a specified location. This includes the Sun, Moon, planets,
    Chiron, and the lunar nodes, along with the Ascendant (ASC) and Midheaven (MC).

    Parameters:
    - date (datetime): The datetime for which positions are calculated.
    - latitude (float): Latitude of the location in degrees.
    - longitude (float): Longitude of the location in degrees.

    Returns:
    - dict: A dictionary with each celestial body as keys, and dictionaries containing
      their ecliptic longitude, zodiac sign, and retrograde status ('R' if retrograde) as values.
    """
    jd = swe.julday(date.year, date.month, date.day, date.hour + date.minute / 60.0 + date.second / 3600.0)
    positions = {}
    PLANETS.pop('South Node', None)  # None is the default value if the key doesn't exist

    for planet, id in PLANETS.items():
        pos, ret = swe.calc_ut(jd, id)
        positions[planet] = {
            'longitude': pos[0],
            'zodiac_sign': longitude_to_zodiac(pos[0]).split()[0],
            'retrograde': 'R' if pos[3] < 0 else ''
        }
        if planet == "North Node":
            # Calculate the South Node
            south_node_longitude = (pos[0] + 180) % 360
            positions["South Node"] = {
                'longitude': south_node_longitude,
                'zodiac_sign': longitude_to_zodiac(south_node_longitude).split()[0],
                'retrograde': ''  # South Node does not have retrograde motion
            }

    # Calculate Ascendant and Midheaven
    asc_mc = swe.houses(jd, latitude, longitude, h_sys.encode('utf-8'))[1]
    positions['Ascendant'] = {'longitude': asc_mc[0], 'zodiac_sign': longitude_to_zodiac(asc_mc[0]).split()[0], 'retrograde': ''}
    positions['Midheaven'] = {'longitude': asc_mc[1], 'zodiac_sign': longitude_to_zodiac(asc_mc[1]).split()[0], 'retrograde': ''}

    # Fix south node
    PLANETS.update({"South Node": None})  # Add South Node to the list of planets
    positions["South Node"] = {
        'longitude': (positions["North Node"]['longitude'] + 180) % 360,
        'zodiac_sign': longitude_to_zodiac((positions["North Node"]['longitude'] + 180) % 360).split()[0],
        'retrograde': ''
    }

    return positions

def coord_in_minutes(longitude):
    """
    Convert a celestial longitude into degrees, minutes, and seconds format.

    This function is used to translate a decimal longitude (such as the position of a planet in the ecliptic coordinate system) into a format that is more commonly used in astrological and astronomical contexts, expressing the longitude in terms of degrees, minutes, and seconds.

    Parameters:
    - longitude (float): The ecliptic longitude to be converted, in decimal degrees.

    Returns:
    - str: The formatted string representing the longitude in degrees, minutes, and seconds (D°M'S'').
    """
    degrees = int(longitude)  # Extract whole degrees
    minutes = int((longitude - degrees) * 60)  # Extract whole minutes
    seconds = int(((longitude - degrees) * 60 - minutes) * 60)  # Extract whole seconds

    return f"{degrees}°{minutes}'{seconds}\""  

def calculate_aspects(planet_positions, orb, aspect_types):
    """
    Calculate astrological aspects between celestial bodies based on their positions,
    excluding predefined pairs such as Sun-Ascendant, and assuming minor aspects
    are included in aspect_types if necessary.

    Parameters:
    - planet_positions: A dictionary with celestial bodies as keys, each mapped to a 
      dictionary containing 'longitude' and 'retrograde' status.
    - orb: The maximum orb (in degrees) to consider an aspect valid.
    - aspect_types: A dictionary of aspect names and their exact angles, possibly 
      including minor aspects.

    Returns:
    - A list of tuples, each representing an aspect found between two celestial bodies.
      Each tuple includes the names of the bodies, the aspect name, and the exact angle.
    """
    # Pairs to exclude from the aspect calculations
    excluded_pairs = [
        {"Sun", "Ascendant"}, {"Sun", "Midheaven"}, {"Moon", "Ascendant"}, {"Moon", "Midheaven"},
        {"Ascendant", "Midheaven"}, {"South Node", "North Node"}
    ]

    aspects_found = {}
    planet_names = list(planet_positions.keys())

    for i, planet1 in enumerate(planet_names):
        for planet2 in planet_names[i+1:]:
            # Skip calculation if the pair is in the exclusion list or the same planet
            if {planet1, planet2} in (excluded_pairs or planet1 == planet2):
                continue

            long1 = planet_positions[planet1]['longitude']
            long2 = planet_positions[planet2]['longitude']
            angle_diff = abs(long1 - long2) % 360
            angle_diff = min(angle_diff, 360 - angle_diff)  # Normalize to <= 180 degrees

            for aspect_name, aspect_values in aspect_types.items():
                aspect_angle, aspect_score, aspect_comment = aspect_values.values()
                
                if abs(angle_diff - aspect_angle) <= orb:
                    # Check if the aspect is imprecise based on the movement per day of the planets involved
                    is_imprecise = any(
                        planet in OFF_BY and OFF_BY[planet] > angle_diff
                        for planet in (planet1, planet2)
                    )
                    
                    # Create a tuple for the planets involved in the aspect
                    planets_pair = (planet1, planet2)
                    
                    # Update the aspects_found dictionary
                    angle_diff = angle_diff - aspect_angle # Just show the difference

                    aspects_found[planets_pair] = {
                        'aspect_name': aspect_name,
                        'angle_diff': angle_diff,
                        'angle_diff_in_minutes': coord_in_minutes(angle_diff),
                        'is_imprecise': is_imprecise,
                        'aspect_score': aspect_score,
                        'aspect_comment': aspect_comment
                    }
    return aspects_found

def calculate_transits(natal_positions, transit_positions, orb, aspect_types):
    """
    Calculate astrological aspects between natal and transit celestial bodies based on their positions,
    excluding predefined pairs such as Sun-Ascendant, and assuming minor aspects
    are included in aspect_types if necessary.

    Parameters:
    - natal_positions: A dictionary with natal celestial bodies as keys, each mapped to 
      a dictionary containing 'longitude' and 'retrograde' status.
    - transit_positions: A dictionary with transit celestial bodies as keys, each mapped to 
      a dictionary containing 'longitude' and 'retrograde' status.
    - orb: The maximum orb (in degrees) to consider an aspect valid.
    - aspect_types: A dictionary of aspect names and their exact angles, possibly 
      including minor aspects.

    Returns:
    - A list of tuples, each representing an aspect found between a natal and a transit celestial body.
      Each tuple includes the names of the bodies, the aspect name, and the exact angle.
    """
    aspects_found = {}
    natal_planet_names = list(natal_positions.keys())
    transit_planet_names = list(transit_positions.keys())

    for i, planet1 in enumerate(natal_planet_names):
        for planet2 in transit_planet_names[i+1:]:
            long1 = natal_positions[planet1]['longitude']
            long2 = transit_positions[planet2]['longitude']
            angle_diff = abs(long1 - long2) % 360
            angle_diff = min(angle_diff, 360 - angle_diff)  # Normalize to <= 180 degrees

            for aspect_name, aspect_values in aspect_types.items():
                aspect_angle, aspect_score, aspect_comment = aspect_values.values()
                
                if abs(angle_diff - aspect_angle) <= orb:
                    # Check if the aspect is imprecise based on the movement per day of the planets involved
                    is_imprecise = any(
                        planet in OFF_BY and OFF_BY[planet] > angle_diff
                        for planet in (planet1, planet2)
                    )
                    
                    # Create a tuple for the planets involved in the aspect
                    planets_pair = (planet1, planet2)
                    
                    # Update the aspects_found dictionary
                    angle_diff = angle_diff - aspect_angle # Just show the difference

                    aspects_found[planets_pair] = {
                        'aspect_name': aspect_name,
                        'angle_diff': angle_diff,
                        'angle_diff_in_minutes': coord_in_minutes(angle_diff),
                        'is_imprecise': is_imprecise,
                        'aspect_score': aspect_score,
                        'aspect_comment': aspect_comment
                    }
    return aspects_found


def moon_phase(date):
    """
    Calculates the moon phase and illumination for a given date. The function considers 8 distinct phases 
    of the moon and returns the phase name and illumination percentage for the specified date.

    Parameters:
    - date (datetime): The date for which to calculate the moon phase and illumination.

    Returns:
    - a tuple (str: The name of the moon phase, float: the degree of moon illumination).

    The function considers 8 distinct phases of the moon and returns the phase name for the specified date.
    Doesn't take Earth's shadow into account.
    """
    jd = swe.julday(date.year, date.month, date.day)
    sun_pos = swe.calc_ut(jd, swe.SUN)[0][0]
    moon_pos = swe.calc_ut(jd, swe.MOON)[0][0]
    phase_angle = (moon_pos - sun_pos) % 360

    illumination = 50 - 50 * cos(radians(phase_angle))

    if phase_angle < 45:
        return "New Moon", illumination
    elif phase_angle < 90:
        return "Waxing Crescent", illumination
    elif phase_angle < 135:
        return "First Quarter", illumination
    elif phase_angle < 180:
        return "Waxing Gibbous", illumination
    elif phase_angle < 225:
        return "Full Moon", illumination
    elif phase_angle < 270:
        return "Waning Gibbous", illumination
    elif phase_angle < 315:
        return "Last Quarter", illumination
    else:
        return "Waning Crescent", illumination

def print_planet_positions(planet_positions, degree_in_minutes=False, notime=False, house_positions=None, orb=1, output="text"):
    """
    Print the positions of planets in a human-readable format. This includes the zodiac sign, 
    degree (optionally in minutes), whether the planet is retrograde, and its house position 
    if available.

    Parameters:
    - planet_positions (dict): A dictionary with celestial bodies as keys and dictionaries as values, 
      containing 'longitude', 'zodiac_sign', 'retrograde', and optionally 'house'.
    - degree_in_minutes (bool): If True, display the longitude in degrees, minutes, and seconds.
      Otherwise, display only in decimal degrees.
    - notime (bool): If True, house information is considered irrelevant or unavailable.
    - house_positions (dict, optional): Additional dictionary mapping planets to their house positions, 
      if this information is available.
    - orb (float): The orb value to consider when determining the preciseness of the planet's position.
      This parameter might not be directly used in this function but is included for consistency with the 
      overall structure of the astrological calculations.
    """
    
    sign_counts = {sign: {'count': 0, 'planets':[]} for sign in ZODIAC_ELEMENTS.keys()}
    modality_counts = {modality: {'count': 0, 'planets':[]} for modality in ZODIAC_MODALITIES.keys()}
    element_counts = {'Fire': 0, 'Earth': 0, 'Air': 0, 'Water': 0}
    planet_house_counts = {house: 0 for house in range(1, 13)}

    zodiac_table_data = []

    if output == 'html':
        table_format = 'html'
        bold = "<b>"
        nobold = "</b>"
        br = "\n<br>"
        p = "\n<p>"
    elif output == 'text':
        table_format = 'simple'
        bold = "\033[1m"
        nobold = "\033[0m"
        br = "\n"
        p = "\n"
    else:
        table_format = 'simple'
        bold = ""
        nobold = ""
        br = "\n"
        p = "\n"

    # Define headers based on whether house positions should be included
    headers = ["Planet", "Zodiac", "Position", "R"]
    if house_positions:
        headers.append("House")
    if not notime:
        headers.append("Dignity")
    if notime:
        headers.insert(3, "Off by")

    planet_signs = {}
    
    for planet, info in planet_positions.items():
        if notime and (planet in ALWAYS_EXCLUDE_IF_NO_TIME):
            continue
        longitude = info['longitude']
        degrees_within_sign = longitude % 30
        position = coord_in_minutes(degrees_within_sign) if degree_in_minutes else f"{degrees_within_sign:.2f}°"
        retrograde = info['retrograde']
        zodiac = info['zodiac_sign']
        retrograde_status = "R" if retrograde else ""

        planet_signs[planet] = zodiac
        if not notime:  # assuming that we have the house positions if not notime
            house_num = house_positions.get(planet, {}).get('house', 'Unknown')
            planet_positions[planet] = house_num
            planet_house_counts[house_num] += 1
            strength_check = assess_planet_strength(planet_signs)
            elevation_check = is_planet_elevated(planet_positions)

        if notime and planet in OFF_BY.keys() and OFF_BY[planet] > orb:
            off_by = f"±{OFF_BY[planet]}°"
            row = [planet, zodiac, position, off_by, retrograde_status]
        else:
            if notime:
                row = [planet, zodiac, position, "", retrograde_status]
            else:
                row = [planet, zodiac, position, retrograde_status, (elevation_check[planet] + " " + strength_check[planet]) ]

        if house_positions and not notime:
            house_num = house_positions.get(planet, {}).get('house', 'Unknown')
            row.insert(4, house_num)
            pass
        zodiac_table_data.append(row)

        # Count zodiac signs, elements and modalities
        sign_counts[zodiac]['count'] += 1
        sign_counts[zodiac]['planets'].append(planet)
        modality = ZODIAC_SIGN_TO_MODALITY[zodiac]
        modality_counts[modality]['count'] += 1
        modality_counts[modality]['planets'].append(planet)
        element_counts[ZODIAC_ELEMENTS[zodiac]] += 1

    if output == 'html':
        table_format = 'html'
    else:
        table_format = 'simple'

    to_return = ''
    table = tabulate(zodiac_table_data, headers=headers, tablefmt=table_format, floatfmt=".2f")
    if output in ('text','html'):
        print(table)
    to_return += table

    sign_count_table_data = list()
    element_count_table_data = list()
    modality_count_table_data = list()
    house_count_string = f'{p}{bold}House count {nobold} '

    ## House counts
    sorted_planet_house_counts = sorted(planet_house_counts.items(), key=lambda item: item[1], reverse=True)
    
    for house, count in sorted_planet_house_counts:
        if count > 0:
            if output == 'text':
                house_count_string += f"{bold}{house}:{nobold} {Fore.GREEN}{count}{Style.RESET_ALL}, "
            elif output == 'html':
                house_count_string += f"{bold}{house}:{nobold} {count}, "
            else:
                house_count_string += f"{house}: {count}, "
    house_count_string = house_count_string[:-2] # Remove the last comma and space
    to_return += "\n" + house_count_string
    if output in ('text', 'html'):
        print(house_count_string)

    # Print zodiac sign, element and modality counts
    if output in ('html'):
        print(f"{p}")
    for sign, data in sign_counts.items():
        if data['count'] > 0:
            row = [sign, data['count'], ', '.join(data['planets'])]
            sign_count_table_data.append(row)

    table = tabulate(sign_count_table_data, headers=["Sign","Nr","Planets in Sign".title()], tablefmt=table_format, floatfmt=".2f")
    to_return += "\n\n" + table
    if output in ('text', 'html'):
        print(f"{p}{table}{br}")

    for element, count in element_counts.items():
        if count > 0:
            row = [element, count]
            element_count_table_data.append(row)

    table = tabulate(element_count_table_data, headers=["Element","Nr"], tablefmt=table_format, floatfmt=".2f")
    to_return += "\n\n" + table
    if output in ('text', 'html'):
        print(table + f"{br}")

    for modality, info in modality_counts.items():
        row = [modality, info['count'], ', '.join(info['planets'])]
        modality_count_table_data.append(row)
    table = tabulate(modality_count_table_data, headers=["Modality","Nr", "Planets"], tablefmt=table_format)
    to_return += "\n\n" + table
    if output in ('text', 'html'):
        print(table + f"{br}")

    return to_return

def print_aspects(aspects, imprecise_aspects="off", minor_aspects=True, degree_in_minutes=False, house_positions=None, orb=1, transits=False, notime=False, output="text"):
    """
    Prints astrological aspects between celestial bodies, offering options for display and filtering.

    Parameters:
    - aspects (dict): Dictionary containing aspect data between celestial bodies.
    - imprecise_aspects (str): Controls display of imprecise aspects ('off' or 'warn').
    - minor_aspects (bool): Whether to include minor aspects in the output.
    - degree_in_minutes (bool): Display angles in degrees, minutes, and seconds format.
    - house_positions (dict, optional): House positions for additional context, ignored if notime is True.
    - orb (float): Orb value used for aspect consideration.
    - notime (bool): If True, time-dependent aspects and house positions are not displayed.

    Directly prints formatted aspect information based on specified parameters.
    """
    if output == 'html':
        table_format = 'html'
        bold = "<b>"
        nobold = "</b>"
        br = "\n<br>"
        p = "\n<p>"
        h3 = "<h3>"
        h3_ = "</h3>"
    elif output == 'text':
        table_format = 'simple'
        bold = "\033[1m"
        nobold = "\033[0m"
        br = "\n"
        p = "\n"
        h3 = ""
        h3_ = ""
    else:
        table_format = 'simple'
        bold = ""
        nobold = ""
        br = "\n"
        p = "\n"
        h3 = ""
        h3_ = ""

    planetary_aspects_table_data = []
    if transits:
        headers = ["Natal Planet", "Aspect", "Transit Planet", "Degree", "Off by"]
    else:
        headers = ["Planet", "Aspect", "Planet", "Degree", "Off by"]
    to_return = ""

    if output in ('text','html'):
        print(f"{bold}{h3}Planetary Aspects ({orb}° orb){nobold}", end="")
        print(f"{bold} and minor aspects{nobold}" if minor_aspects else "", end="")
        if notime:
            print(f"{bold} with imprecise aspects set to {imprecise_aspects}{nobold}", end="")
        print(f"{h3_}")
    else:
        to_return = f"\nPlanetary Aspects ({orb}° orb)"
        if minor_aspects:
            to_return += " and minor aspects" 
        if notime:
            to_return += f" with imprecise aspects set to {imprecise_aspects}"

    aspect_type_counts = {}
    hard_count = 0 
    soft_count = 0
    hard_count_score = 0
    soft_count_score = 0

    all_aspects = {**SOFT_ASPECTS, **HARD_ASPECTS}

    for planets, aspect_details in aspects.items():
        if planets[0] in ALWAYS_EXCLUDE_IF_NO_TIME or planets[1] in ALWAYS_EXCLUDE_IF_NO_TIME:
            continue
        if degree_in_minutes:
            angle_with_degree = f"{aspect_details['angle_diff_in_minutes']}".strip("-")
        else:
            angle_with_degree = f"{aspect_details['angle_diff']:.2f}°".strip("-")
        if imprecise_aspects == "off" and (aspect_details['is_imprecise'] or planets[0] in ALWAYS_EXCLUDE_IF_NO_TIME or planets[1] in ALWAYS_EXCLUDE_IF_NO_TIME):
            continue
        else:
            row = [planets[0], aspect_details['aspect_name'], planets[1], angle_with_degree]

        if imprecise_aspects == "warn" and ((planets[0] in OFF_BY.keys() or planets[1] in OFF_BY.keys())) and notime:
            if float(OFF_BY[planets[0]]) > orb or float(OFF_BY[planets[1]]) > orb:
                off_by = str(OFF_BY.get(planets[0], 0) + OFF_BY.get(planets[1], 0))
                row.append(" ± " + off_by)
        planetary_aspects_table_data.append(row)
        # Add or update the count of the aspect type
        aspect_name = aspect_details['aspect_name']
        if aspect_name in aspect_type_counts:
            aspect_type_counts[aspect_name] += 1
        else:
            aspect_type_counts[aspect_name] = 1
        if aspect_name in HARD_ASPECTS:
            hard_count += 1
            hard_count_score += aspect_details['aspect_score']
        elif aspect_name in SOFT_ASPECTS:
            soft_count += 1
            soft_count_score += aspect_details['aspect_score']

    table = tabulate(planetary_aspects_table_data, headers=headers, tablefmt=table_format, floatfmt=".2f")    
    to_return += "\n" + table

    if output in ('text', 'html'):
        print(f"{table}")

    # Convert aspect type dictionary to a list of tuples
    aspect_data = list(aspect_type_counts.items())
    aspect_data.sort(key=lambda x: x[1], reverse=True)
    
    # Convert aspect_data to a list of lists
    aspect_data = [[aspect_data[i][0], aspect_data[i][1], list(all_aspects[aspect[0]].values())[2]] for i, aspect in enumerate(aspect_data)]

    headers = ["Aspect Type", "Count", "Meaning"]
    table = tabulate(aspect_data, headers=headers, tablefmt=table_format)
    if hard_count+soft_count > 0:
        aspect_count_text = f"{p}{bold}Hard Aspects:{nobold} {hard_count}, {bold}Soft Aspects:{nobold} {soft_count}, {bold}Score:{nobold} {(hard_count_score + soft_count_score)/(hard_count+soft_count):.1f}".rstrip('0').rstrip('.')+'\n'
    else:
        aspect_count_text = f"{p}No aspects found.{br}"
    to_return += "\n" + table + aspect_count_text

    # Print counts of each aspect type
    if output in ('text','html'):
        print(f'{br}'+table + f'{p}' + aspect_count_text, end="")

    if output in ('text', 'html'):
        if not house_positions:
            print(f"{p}* No time of day specified. Houses cannot be calculated. ")
            print("  Aspects to the Ascendant and Midheaven are not available.")
            print("  The positions of the Sun, Moon, Mercury, Venus, and Mars are uncertain.\n")
            print(f"{p}  Please specify the time of birth for a complete chart.\n")
    else:
        if not house_positions:
            to_return += "\n* No time of day specified. Houses cannot be calculated. "
            to_return += "  Aspects to the Ascendant and Midheaven are not available."
            to_return += "  The positions of the Sun, Moon, Mercury, Venus, and Mars are uncertain.\n"
            to_return += "\n  Please specify the time of birth for a complete chart.\n"

    return to_return

def print_fixed_star_aspects(aspects, orb=1, minor_aspects=False, imprecise_aspects="off", notime=True, degree_in_minutes=False, house_positions=None, stars=None, output="text"):
    """
    Prints aspects between planets and fixed stars with options for minor aspects, precision warnings, and house positions.

    Parameters:
    - aspects (list): Aspects between planets and fixed stars.
    - orb (float): Orb for aspect significance.
    - minor_aspects (bool): Include minor aspects.
    - imprecise_aspects (str): Handle imprecise aspects ('off' or 'warn').
    - notime (bool): Exclude time-dependent data.
    - degree_in_minutes (bool): Show angles in degrees, minutes, and seconds.
    - house_positions (dict, optional): Mapping of fixed stars to house positions.
    - all_stars (bool): Include aspects for all stars or significant ones only.

    Outputs a formatted list of aspects to the console based on the provided parameters.
    """
    to_return = ""
    if output == 'html':
        bold = "<b>"
        nobold = "</b>"
        br = "\n<br>"
        p = "\n<p>"
        h3 = "<h3>"
        h3_ = "</h3>"
    elif output == 'text':
        bold = "\033[1m"
        nobold = "\033[0m"
        br = "\n"
        p = "\n"
        h3 = ""
        h3_ = ""
    else:
        bold = ""
        nobold = ""
        br = "\n"
        p = "\n"
        h3 = ""
        h3_ = ""
    if output in ('text','html'):
        print(f"{p}{h3}{bold}Fixed Star Aspects ({orb}° orb){nobold}", end="")
        print(f"{bold} including Minor Aspects{nobold}" if minor_aspects else "", end="")
        if notime:
            print(f"{bold} with Imprecise Aspects set to {imprecise_aspects}{nobold}", end="")
        print(f"{h3_}")
    else:
        to_return += f"Fixed Star Aspects ({orb}° orb)"
        if minor_aspects:
            to_return += " including Minor Aspects"
        if notime:
            to_return += f" with Imprecise Aspects set to {imprecise_aspects}\n\n"

    star_aspects_table_data = []

    aspect_type_counts = {}
    hard_count = 0 
    soft_count = 0
    hard_count_score = 0
    soft_count_score = 0
    all_aspects = {**SOFT_ASPECTS, **HARD_ASPECTS}
    house_counts = {house: 0 for house in range(1, 13)}


    for aspect in aspects:
        planet, star_name, aspect_name, angle, house, aspect_score, aspect_comment = aspect
        if planet in ALWAYS_EXCLUDE_IF_NO_TIME:
            continue
        if degree_in_minutes:
            angle = coord_in_minutes(angle)
        else:
            angle = f"{angle:.2f}°".strip("-")
        row = [planet, aspect_name, star_name, angle]

        if house_positions and not notime:
            row.append(house)
            row.append(house_positions[planet].get('house', 'Unknown'))
            house_counts[house] += 1
            house_counts[house_positions[planet].get('house', 'Unknown')] += 1
        elif planet in OFF_BY.keys() and OFF_BY[planet] > orb:
            row.append(f" ±{OFF_BY[planet]}°")
        star_aspects_table_data.append(row)
        if aspect_name in aspect_type_counts:
            aspect_type_counts[aspect_name] += 1
        else:
            aspect_type_counts[aspect_name] = 1
        if aspect_name in HARD_ASPECTS:
            hard_count += 1
            hard_count_score +=  calculate_aspect_score(aspect_name, stars[star_name])
        elif aspect_name in SOFT_ASPECTS:
            soft_count += 1
            # soft_count_score += aspect_score # it was like this before magnitude was taken into account (keeping if adding switch)
            soft_count_score += calculate_aspect_score(aspect_name, stars[star_name])

    headers = ["Planet", "Aspect", "Star", "Margin"]

    if house_positions and not notime:
        headers.append("P House")
        headers.append("S House") 
    if planet in OFF_BY.keys() and OFF_BY[planet] > orb and notime:
        headers.append("Off by")

    if output == 'html':
        table_format = 'html'
    else:
        table_format = 'simple'

    table = tabulate(star_aspects_table_data, headers=headers, tablefmt=table_format, floatfmt=".2f")
    to_return += "\n\n" + table
    if output in ('text','html'):
        print(table + f"{br}", end="")

    ## House counts
    house_count_string = f'{p}{bold}House count{nobold}  '
    sorted_star_house_counts = sorted(house_counts.items(), key=lambda item: item[1], reverse=True)

    for house, count in sorted_star_house_counts:
        if count > 0:
            if output == 'text':
                house_count_string += f"{bold}{house}:{nobold} {Fore.GREEN}{count}{Style.RESET_ALL}, "
            elif output == 'html':
                house_count_string += f"{bold}{house}:{nobold}: {count}, "
            else:
                house_count_string += f"{house}: {count}, "
    house_count_string = house_count_string[:-2] # Remove the last comma and space
    to_return += "\n" + house_count_string
    if output in ('text', 'html'):
        print(house_count_string)

    aspect_data = list(aspect_type_counts.items())
    aspect_data.sort(key=lambda x: x[1], reverse=True)
    aspect_data = [[aspect_data[i][0], aspect_data[i][1], list(all_aspects[aspect[0]].values())[2]] for i, aspect in enumerate(aspect_data)]
    headers = ["Aspect Type", "Count", "Meaning"]
    table = tabulate(aspect_data, headers=headers, tablefmt=table_format)
    if hard_count+soft_count > 0:
        aspect_count_text = f"{p}{bold}Hard Aspects:{nobold} {hard_count}, {bold}Soft Aspects:{nobold} {soft_count}, {bold}Score:{nobold} {(hard_count_score + soft_count_score)/(hard_count+soft_count):.1f}".rstrip('0').rstrip('.')+f'{br}' 
    else:
        aspect_count_text = f"{p}No aspects found.{br}"
    to_return += "\n" + table + '\n' + aspect_count_text

    # Update scoring based on the magnitude and the new function for scoring.

    #Print counts of each aspect type
    if output in ('text', 'html'):
        print(f"{p}{table}{br}{aspect_count_text}", end="")

    return to_return

# Function to check if there is an entry for a specified name in the JSON file
def load_event(filename, name):
    """
    Load event details from a JSON file based on the given event name.

    Attempts to read from a specified file and retrieve event information for a named event. 
    If successful, returns the event details; otherwise, provides an appropriate message.

    Parameters:
    - filename (str): Path to the JSON file containing event data.
    - name (str): The name of the event to retrieve information for.

    Returns:
    - dict or bool: Event details as a dictionary if found, False otherwise.

    Raises:
    - FileNotFoundError: If the specified file does not exist.
    - json.JSONDecodeError: If there's an error parsing the JSON file.
    """
    # Check if the file exists
    if not os.path.exists(filename):
        print(f"No file named {filename} found.")
        return False

    # Read the current data from the file
    try:
        with open(filename, 'r') as file:
            data = json.load(file)
    except json.JSONDecodeError:
        print(f"Error reading JSON data from {filename}.")
        return False

    # Check if the name exists in the data
    if name in data:
        return data[name],
    else:
        print(f"No entry found for {name}.")
        return False

def called_by_gui(name, date, location, latitude, longitude, timezone, davison, place, imprecise_aspects,
                  minor_aspects, orb, degree_in_minutes, node, all_stars, house_system, house_cusps, hide_planetary_positions,
                  hide_planetary_aspects, hide_fixed_star_aspects, transits):
    arguments = {
        "Name": name,
        "Date": date,
        "Location": location,
        "Latitude": latitude,
        "Longitude": longitude,
        "Timezone": timezone,
        "Davison": davison,
        "Place": place,
        "Imprecise Aspects": imprecise_aspects,
        "Minor Aspects": minor_aspects,
        "Orb": orb,
        "Degree in Minutes": degree_in_minutes,
        "Node": node,
        "All Stars": all_stars,
        "House System": house_system,
        "House Cusps": house_cusps,
        "Hide Planetary Positions": hide_planetary_positions,
        "Hide Planetary Aspects": hide_planetary_aspects,
        "Hide Fixed Star Aspects": hide_fixed_star_aspects,
        "Transits": transits,
        "Output": "return text"
    }

    print(arguments) 
    text = main(arguments)
    return text

def argparser():
    parser = argparse.ArgumentParser(description='''If no arguments are passed, values entered in the script will be used.
If a name is passed, the script will look up the record for that name in the JSON file and overwrite other passed values,
provided there are such values stored in the file (only the first 6 types are stored). 
If no record is found, default values will be used.''')

    # Add arguments
    parser.add_argument('--name', help='Name to look up the record for.', required=False)
    parser.add_argument('--date', help='Date of the event (YYYY-MM-DD HH:MM local time).', required=False)
    parser.add_argument('--location', type=str, help='Name of location for lookup of coordinates, e.g. "Sahlgrenska, Göteborg, Sweden".', required=False)
    parser.add_argument('--latitude', type=float, help='Latitude of the location in degrees, e.g. 57.6828.', required=False)
    parser.add_argument('--longitude', type=float, help='Longitude of the location in degrees, e.g. 11.96.', required=False)
    parser.add_argument('--timezone', help='Timezone of the location (e.g. "Europe/Stockholm").', required=False)
    parser.add_argument('--davison', help='Create a Davison chart out of many stored events (e.g. "John, Jane").', required=False)
    parser.add_argument('--place', help='Name of location without lookup of coordinates.', required=False)
    parser.add_argument('--imprecise_aspects', choices=['off', 'warn'], help='Whether to not show imprecise aspects or just warn.', required=False)
    parser.add_argument('--minor_aspects', choices=['true','false'], help='Whether to show minor aspects.', required=False)
    parser.add_argument('--orb', type=float, help='Orb size in degrees.', required=False)
    parser.add_argument('--degree_in_minutes',choices=['true','false'], help='Show degrees in arch minutes and seconds', required=False)
    parser.add_argument('--node',choices=['mean','true'], help='Whether to use the moon mean node or true node', required=False)
    parser.add_argument('--all_stars', choices=['true','false'], help='Show aspects for all fixed stars.', required=False)
    parser.add_argument('--house_system', choices=list(HOUSE_SYSTEMS.keys()), help='House system to use (Placidus, Koch etc).', required=False)
    parser.add_argument('--house_cusps', choices=['true','false'], help='Whether to show house cusps or not', required=False)
    parser.add_argument('--hide_planetary_positions', choices=['true','false'], help='Output: hide what signs and houses (if time specified) planets are in.', required=False)
    parser.add_argument('--hide_planetary_aspects', choices=['true','false'], help='Output: hide aspects planets are in.', required=False)
    parser.add_argument('--hide_fixed_star_aspects', choices=['true','false'], help='Output: hide aspects planets are in to fixed stars.', required=False)
    parser.add_argument('--transits', help="Date of the transit event ('YYYY-MM-DD HH:MM' local time, 'now' for current time)", required=False)
    parser.add_argument('--output_type', choices=['text','return_text', 'html'], help='Output: Print text or html to stdout, or return text.', required=False)

    args = parser.parse_args()

    arguments = {
    "Name": args.name,
    "Date": args.date,
    "Location": args.location,
    "Latitude": args.latitude,
    "Longitude": args.longitude,
    "Timezone": args.timezone,
    "Davison": args.davison,
    "Place": args.place,
    "Imprecise Aspects": args.imprecise_aspects,
    "Minor Aspects": args.minor_aspects,
    "Orb": args.orb,
    "Degree in Minutes": args.degree_in_minutes,
    "Node": args.node,
    "All Stars": args.all_stars,
    "House System": args.house_system,
    "House Cusps": args.house_cusps,
    "Hide Planetary Positions": args.hide_planetary_positions,
    "Hide Planetary Aspects": args.hide_planetary_aspects,
    "Hide Fixed Star Aspects": args.hide_fixed_star_aspects,
    "Transits": args.transits,
    "Output": args.output_type}

    return arguments

def main(gui_arguments=None):    
    if gui_arguments:
        args = gui_arguments
    else:
        args = argparser()

    local_datetime = datetime.now()  # Default date now

    # Check if name was provided as argument
    name = args["Name"] if args["Name"] else ""
    to_return = ""

    #################### Load event ####################
    exists = load_event(FILENAME, name) if name else None
    if exists:
        if not args["Date"]:
            local_datetime = datetime.fromisoformat(exists[0]['datetime'])
        if not args["Latitude"]:
            latitude = exists[0]['latitude']
        if not args["Longitude"]:
            longitude = exists[0]['longitude']
        if not args["Timezone"]:
            local_timezone = pytz.timezone(exists[0]['timezone'])
        if not args["Place"]:
            place = exists[0]['location']
    else:
        try:
            if args["Date"]:
                local_datetime = datetime.strptime(args["Date"], "%Y-%m-%d %H:%M")
        except ValueError:
            print("Invalid date format. Please use YYYY-MM-DD HH:MM.")
            local_datetime = None
            return "Invalid date format. Please use YYYY-MM-DD HH:MM."
    if args["Date"]:
        local_datetime = datetime.strptime(args["Date"], "%Y-%m-%d %H:%M")

    ######### Default settings if no arguments are passed #########
    def_tz = pytz.timezone('Europe/Stockholm')  # Default timezone
    def_place_name = "Sahlgrenska"  # Default place
    def_lat = 57.6828  # Default latitude
    def_long = 11.9624  # Default longitude
    def_imprecise_aspects = "warn"  # Default imprecise aspects ["off", "warn"]
    def_minor_aspects = False  # Default minor aspects
    def_orb = 1  # Default orb size
    def_degree_in_minutes = False  # Default degree in minutes
    def_node = "true"  # Default mean node (true node is more accurate)
    def_all_stars = False  # Default all stars
    def_house_system = HOUSE_SYSTEMS["Placidus"]  # Default house system
    def_house_cusps = False  # Default do not show house cusps
    def_output_type = "text"  # Default output type

    # Default Output settings
    hide_planetary_positions = False  # Default hide planetary positions
    hide_planetary_aspects = False  # Default hide planetary aspects
    hide_fixed_star_aspects = False  # Default hide fixed star aspects
    show_transits = False

    if args["Location"]: 
        place = args["Location"]
        latitude, longitude = get_coordinates(args["Location"])
        if latitude is None or longitude is None:
            print("Location not found. Please check the spelling and internet connection.")
            return "Location not found. Please check the spelling and internet connection."
    elif args["Place"]:
        place = args["Place"]
    elif not exists:
        place = def_place_name

    if not args["Location"]:
        latitude = args["Latitude"] if args["Latitude"] is not None else def_lat
        longitude = args["Longitude"] if args["Longitude"] is not None else def_long
    local_timezone = pytz.timezone(args["Timezone"]) if args["Timezone"] else def_tz
    # If "off", the script will not show such aspects, if "warn" print a warning for uncertain aspects
    imprecise_aspects = args["Imprecise Aspects"] if args["Imprecise Aspects"] else def_imprecise_aspects
    # If True, the script will include minor aspects
    minor_aspects = True if args["Minor Aspects"] and args["Minor Aspects"].lower() in ["true", "yes", "1"] else def_minor_aspects
    orb = float(args["Orb"]) if args["Orb"] else def_orb
    # If True, the script will show the positions in degrees and minutes
    degree_in_minutes = True if args["Degree in Minutes"] and args["Degree in Minutes"].lower() in ["true", "yes", "1"] else def_degree_in_minutes
    node = "mean" if args["Node"] and args["Node"].lower() in ["mean"] else def_node
    if node == "mean":
        PLANETS["North Node"] = swe.MEAN_NODE
    if node == "true":
        PLANETS["North Node"] = swe.TRUE_NODE
    # If True, the script will include all roughly 700 fixed stars
    all_stars = True if args["All Stars"] and args["All Stars"].lower() in ["true", "yes", "1"] else def_all_stars
    h_sys = HOUSE_SYSTEMS[args["House System"]] if args["House System"] else def_house_system
    if args["House System"] and args["House System"] not in HOUSE_SYSTEMS:
        print(f"Invalid house system. Available house systems are: {', '.join(HOUSE_SYSTEMS.keys())}")
        h_sys = HOUSE_SYSTEMS["Placidus"]  # Reverting to default house system
    show_house_cusps = True if args["House Cusps"] == 'true' else def_house_cusps
    
    output_type = args["Output"] if args["Output"] else def_output_type
    if output_type == 'html':
        print('''
<!DOCTYPE html>
    <html>
        <head>
            <title>AstroScript Chart</title>\n
            <style>
                body {
                    font-family: Arial, sans-serif;
                    color: #333;
                    background-color: #f4f4f4;
                    margin: 0px;
                    padding: 0;
                }

                h1, h2, h3 {
                    color: #35424a;
                    margin-bottom: 10px;
                    line-height: 1.3;
                }

                h1 {
                    font-size: 2.5em;
                }
                h2 {
                    font-size: 2.0em;
                }
                h3 {
                    font-size: 1.75em;
                }

                p {
                    font-size: 1.2em;
                    line-height: 1.6;
                    margin-bottom: 2px;
                }

                table {
                    width: auto;
                    margin-top: 20px;
                    border-collapse: collapse;
                }

                th, td {
                    padding: 8px 10px;
                    text-align: left;
                    border-bottom: 1px solid #ddd;
                }

                th {
                    background-color: #35424a;
                    color: white;
                }

                tr:hover {
                    background-color: #f5f5f5;
                }
            </style>

        </head>
        <body>''')
        bold = "<b>"
        nobold = "</b>"
        br = "\n<br>"
        p = "\n<p>"
        h1 = "<h1>"
        h2 = "<h2>"
        h3 = "<h3>"
        h1_= "</h1>"
        h2_= "</h2>"
        h3_ = "</h3>"
    elif output_type == 'text':
        bold = "\033[1m"
        nobold = "\033[0m"
        br = "\n"
        p = "\n"
        h1 = ""
        h2 = ""
        h3 = ""
        h1_ = ""
        h2_ = ""
        h3_ = ""
    else:
        bold = ""
        nobold = ""
        br = "\n"
        p = "\n"
        h1 = ""
        h2 = ""
        h3 = ""
        h1_ = ""
        h2_ = ""
        h3_ = ""

    if args["Hide Planetary Positions"]:
        if args["Hide Planetary Positions"].lower() in ["true", "yes", "1"]: hide_planetary_positions = True 
    if args["Hide Planetary Aspects"]:
        if args["Hide Planetary Aspects"].lower() in ["true", "yes", "1"]: hide_planetary_aspects = True
    if args["Hide Fixed Star Aspects"]:
        if args["Hide Fixed Star Aspects"].lower() in ["true", "yes", "1"]: hide_fixed_star_aspects = True 

    if args["Davison"]:
        utc_datetime, longitude, latitude = get_davison_data(args["Davison"])
        place = "Davison chart"
        local_timezone = pytz.utc
        local_datetime = utc_datetime
    else:
        if place == "Davison chart":
            utc_datetime = local_datetime
        else:
            utc_datetime = convert_to_utc(local_datetime, local_timezone)

    if args["Transits"]:
        if args["Transits"] == "now":
            transits_local_datetime = datetime.now() # Defaulting to now
            # transits_local_timezone = pytz.timezone(args["Timezone"]) if args["Timezone"] else def_tz # Also add argument for transits timezone if different
            transits_utc_datetime = convert_to_utc(transits_local_datetime, local_timezone)
            show_transits = True
        else:
            try:
                transits_local_datetime = datetime.strptime(args["Transits"], "%Y-%m-%d %H:%M")
            except ValueError:
                print("Invalid transit date format. Please use YYYY-MM-DD HH:MM (00:00 for time if unknown).\nLeave blank for current time (UTC", file=sys.stderr)
                return "Invalid transit date format. Please use YYYY-MM-DD HH:MM (00:00 for time if unknown).\nLeave blank for current time (UTC)"
            transits_utc_datetime = convert_to_utc(transits_local_datetime, local_timezone)
            show_transits = True 

    # Check if the time is set, or only the date, this is not compatible with people born at midnight (but can set second to 1)
    notime = (local_datetime.hour == 0 and local_datetime.minute == 0)

    # Save event if name given and not already given
    if name and not exists:
        new_data = {name: {"location": place,
                           "datetime": local_datetime.isoformat(),
                           'timezone': str(local_timezone),
                           "latitude": latitude,
                           "longitude": longitude}}
        save_event.update_json_file(saved_events_file,new_data)

    #################### Main Script ####################    
    # Initialize Colorama, calculations for strings
    init()
    house_system_name = next((name for name, code in HOUSE_SYSTEMS.items() if code == h_sys), None)
    planet_positions = calculate_planet_positions(utc_datetime, latitude, longitude)
    house_positions, house_cusps = calculate_house_positions(utc_datetime, latitude, longitude, planet_positions, notime, HOUSE_SYSTEMS[house_system_name])
    moon_phase_name1, illumination1 = moon_phase(utc_datetime)
    moon_phase_name2, illumination2 = moon_phase(utc_datetime + timedelta(days=1))
    if notime:
        illumination = f"{illumination1:.2f}-{illumination2:.2f}%"
    else:
        moon_phase_name, illumination = moon_phase(utc_datetime)
        illumination = f"{illumination:.2f}%"
    string_heading = f"{h1}{bold}AstroScript v.{__version__} Chart{nobold}{h1_}{br}"
    string_planets_heading = f"Planetary Positions{br}"
    string_name = f"{bold}Name:{nobold} {name}"
    string_place = f"{bold}Place:{nobold} {place}"
    string_latitude_in_minutes = f"{bold}Latitude:{nobold} {coord_in_minutes(latitude)}"
    string_longitude_in_minutes = f"{bold}Longitude:{nobold} {coord_in_minutes(longitude)}"
    string_latitude = f"{bold}Latitude:{nobold} {latitude}"
    string_longitude = f"{bold}Longitude:{nobold} {longitude}"
    string_davison_noname = "Davison chart"
    string_davison = f"{bold}Davison chart of:{nobold} {args['Davison']}"
    string_local_time = f"{bold}Local Time:{nobold} {local_datetime} {local_timezone}"
    string_UTC_Time_imprecise = f"{bold}UTC Time:{nobold} {utc_datetime} UTC (imprecise due to time of day missing)"
    string_UTC_Time = f"{bold}UTC Time:{nobold} {utc_datetime} UTC"
    string_house_system_moon_nodes = f"{bold}House system:{nobold} {house_system_name}, {bold}Moon nodes:{nobold} {node}"
    string_house_cusps = f"{bold}House cusps:{nobold} {house_cusps}"
    string_moon_phase_imprecise = f"{bold}Moon Phase:{nobold} {moon_phase_name1} to {moon_phase_name2}{br}{bold}Moon Illumination:{nobold} {illumination}"
    string_moon_phase = f"{bold}Moon Phase:{nobold} {moon_phase_name}{br}{bold}Moon Illumination:{nobold} {illumination}"
    string_transits = f"Transits for"

    if output_type in ("text","html"):
        print(f"{p}{string_heading}", end='')
        if exists or name:
            print(f"{p}{string_name}", end='')
        if place:
            print(f"{br}{string_place}", end='')
        if degree_in_minutes:
            print(f"{br}{string_latitude_in_minutes}, {string_longitude_in_minutes}", end='')
        else:
            print(f"{br}{string_latitude}, {string_longitude}", end='')
        
        if args["Davison"]:
            print(f"{br}{string_davison}", end='')

        if not args['Davison'] or place != "Davison chart":
            print(f"{br}{string_local_time} ", end='')
        print(f"{br}{string_UTC_Time_imprecise}", end='') if notime else print(f"{br}{string_UTC_Time}", end='')
    else:
        to_return = f"{string_heading}"
        if exists or name:
            to_return += f"{br}{string_name}"
        if place:
            to_return += f", {string_place}"
        if degree_in_minutes:
            to_return += f"{br}{string_latitude_in_minutes}, {string_longitude_in_minutes}"
        else:
            to_return += f"{br}{string_latitude}, {string_longitude}"
        if place == "Davison chart" and not args["Davison"]:
            to_return += f"{br}{string_davison_noname}"
        if args["Davison"]:
            to_return += f"{br}{string_davison}"

        to_return += f"{br}{string_local_time}"
        if notime: to_return += f"{br}{string_UTC_Time_imprecise}"
<<<<<<< HEAD
        else: to_return += f", {string_UTC_Time}"
=======
        else: to_return += f"{br}{string_UTC_Time}"
>>>>>>> b687ac38

    if output_type in ("text", "html"):
        print(f"{br}{string_house_system_moon_nodes}{br}", end="")
    else: to_return += f"{br}{string_house_system_moon_nodes}{br}"

    if minor_aspects:
        ASPECT_TYPES.update(MINOR_ASPECT_TYPES)
        MAJOR_ASPECTS.update(MINOR_ASPECTS)

    # Make SVG chart if output is html
    if output_type == "html":
        # if args["Name"]:
        subject = AstrologicalSubject(args["Name"], utc_datetime=utc_datetime, year=utc_datetime.year, month=utc_datetime.month,
                                         day=utc_datetime.day, hour=utc_datetime.hour, minute=utc_datetime.minute, lng=longitude, lat=latitude,
                                        tz_str=str(local_timezone), city = place, nation="GB", online=False)
        # else:
        #     subject = AstrologicalSubject("Jack", 1990, 6, 15, 15, 15, "Roma")

        chart = KerykeionChartSVG(subject, chart_type="Natal", new_output_directory="./")
        chart.makeSVG()
        #include the chart in the html output
        if args["Name"]:
            print(f'<img src="{chart.output_directory}/{args["Name"]}NatalChart.svg" alt="Astrological Chart" width="100%" height="100%">')

    if show_house_cusps:
        if output_type in ('text','html'):
            print(f"{p}{string_house_cusps}{br}", end="")
        else:
            to_return += f"\{string_house_cusps}{br}"

    aspects = calculate_aspects(planet_positions, orb, aspect_types=MAJOR_ASPECTS) # Major aspects has been updated to include minor if 
    fixstar_aspects = calculate_aspects_to_fixed_stars(utc_datetime, planet_positions, house_cusps, orb, MAJOR_ASPECTS, all_stars)
    print(f"{p}{h3}{bold}{string_planets_heading}{nobold}{h3_}", end="")
    if not hide_planetary_positions:
        to_return += f"{p}" + print_planet_positions(planet_positions, degree_in_minutes, notime, house_positions, orb, output_type)
    if not hide_planetary_aspects:
        to_return += f"{p}" + print_aspects(aspects, imprecise_aspects, minor_aspects, degree_in_minutes, house_positions, orb, False, notime, output_type) # False = these are not transits
    if not hide_fixed_star_aspects:
        to_return += f"{p}" + print_fixed_star_aspects(fixstar_aspects, orb, minor_aspects, imprecise_aspects, notime, degree_in_minutes, house_positions, read_fixed_stars(all_stars), output_type)
    
    if notime:
        if moon_phase_name1 != moon_phase_name2:
            if (output_type in ("text", "html")):
                print(f"{p}{string_moon_phase_imprecise}")
            else:
                to_return += f"{p}{string_moon_phase_imprecise}"
    else:
        if output_type in ("text", "html"):
            print(f"{p}{string_moon_phase}")
        else:
            to_return += f"{p}{string_moon_phase_imprecise}"

    name = f"{args['Name']} " if args["Name"] else ""
    if show_transits:           
        planet_positions = calculate_planet_positions(utc_datetime, latitude, longitude)
        transits_planet_positions = calculate_planet_positions(transits_utc_datetime, latitude, longitude) # Also add argument for transits location if different

        transit_aspects = calculate_transits(planet_positions, transits_planet_positions, orb, aspect_types=MAJOR_ASPECTS)
        if output_type in ("text",'html'):
            print(f"{p}{bold}{h2}{string_transits} {name}{transits_local_datetime.strftime('%Y-%m-%d %H:%M')}{nobold}{h2_}")
        else:
            to_return += f"{p}{string_transits} {transits_local_datetime}{br}===================================" 
        to_return += f"{p}" + print_aspects(transit_aspects, imprecise_aspects, minor_aspects, degree_in_minutes, house_positions, orb, True, notime, output_type) # Transit True
    if output_type == "html":
        print("</body>\n</html>")
    return to_return

if __name__ == "__main__":
    main()<|MERGE_RESOLUTION|>--- conflicted
+++ resolved
@@ -1732,11 +1732,7 @@
 
         to_return += f"{br}{string_local_time}"
         if notime: to_return += f"{br}{string_UTC_Time_imprecise}"
-<<<<<<< HEAD
-        else: to_return += f", {string_UTC_Time}"
-=======
         else: to_return += f"{br}{string_UTC_Time}"
->>>>>>> b687ac38
 
     if output_type in ("text", "html"):
         print(f"{br}{string_house_system_moon_nodes}{br}", end="")
